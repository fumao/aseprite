--- conflicted
+++ resolved
@@ -78,13 +78,10 @@
 option(ENABLE_CLANG_TIDY   "Enable static analysis" off)
 option(ENABLE_CCACHE       "Use CCache to improve recompilation speed (optional)" on)
 option(ENABLE_SENTRY       "Use Sentry SDK to report crashes" off)
-<<<<<<< HEAD
+option(ENABLE_WEBP         "Enable support to load/save .webp files" on)
 option(ENABLE_PSD          "Enable experimental support for .psd files" off)
-=======
-option(ENABLE_WEBP         "Enable support to load/save .webp files" on)
 option(ENABLE_DESKTOP_INTEGRATION  "Enable desktop integration modules" off)
 option(ENABLE_QT_THUMBNAILER       "Enable kde5/qt5 thumnailer" off)
->>>>>>> 97799476
 set(CUSTOM_WEBSITE_URL "" CACHE STRING "Enable custom local webserver to check updates")
 
 if(ENABLE_SENTRY)
