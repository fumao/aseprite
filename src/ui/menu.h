--- conflicted
+++ resolved
@@ -29,14 +29,9 @@
     Menu();
     ~Menu();
 
-<<<<<<< HEAD
     void showPopup(const gfx::Point& pos,
                    Display* parentDisplay);
-    Widget* findItemById(const char* id);
-=======
-    void showPopup(const gfx::Point& pos);
     Widget* findItemById(const char* id) const;
->>>>>>> e4c29953
 
     // Returns the MenuItem that has as submenu this menu.
     MenuItem* getOwnerMenuItem() {
