--- conflicted
+++ resolved
@@ -1,5 +1,5 @@
 /* Aseprite
- * Copyright (C) 2001-2013  David Capello
+ * Copyright (C) 2001-2014  David Capello
  *
  * This program is free software; you can redistribute it and/or modify
  * it under the terms of the GNU General Public License as published by
@@ -36,11 +36,8 @@
 #include "app/ui/main_window.h"
 #include "app/util/filetoks.h"
 #include "base/bind.h"
-<<<<<<< HEAD
+#include "base/fs.h"
 #include "base/path.h"
-=======
-#include "base/fs.h"
->>>>>>> d69a4180
 #include "ui/ui.h"
 
 #include "tinyxml.h"
