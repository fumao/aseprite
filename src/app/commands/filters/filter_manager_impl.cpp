// Aseprite
// Copyright (C) 2001-2016  David Capello
//
// This program is free software; you can redistribute it and/or modify
// it under the terms of the GNU General Public License version 2 as
// published by the Free Software Foundation.

#ifdef HAVE_CONFIG_H
#include "config.h"
#endif

#include "app/commands/filters/filter_manager_impl.h"

#include "app/cmd/copy_rect.h"
#include "app/cmd/patch_cel.h"
#include "app/cmd/unlink_cel.h"
#include "app/context_access.h"
#include "app/document.h"
#include "app/ini_file.h"
#include "app/modules/editors.h"
#include "app/transaction.h"
#include "app/ui/editor/editor.h"
#include "doc/algorithm/shrink_bounds.h"
#include "doc/cel.h"
#include "doc/image.h"
#include "doc/images_collector.h"
#include "doc/layer.h"
#include "doc/mask.h"
#include "doc/site.h"
#include "doc/sprite.h"
#include "filters/filter.h"
#include "ui/manager.h"
#include "ui/view.h"
#include "ui/widget.h"

#include <cstdlib>
#include <cstring>
#include <set>

namespace app {

using namespace std;
using namespace ui;

FilterManagerImpl::FilterManagerImpl(Context* context, Filter* filter)
  : m_context(context)
  , m_site(context->activeSite())
  , m_filter(filter)
  , m_cel(nullptr)
  , m_src(nullptr)
  , m_dst(nullptr)
  , m_mask(nullptr)
  , m_previewMask(nullptr)
  , m_progressDelegate(NULL)
{
  m_row = 0;
  m_targetOrig = TARGET_ALL_CHANNELS;
  m_target = TARGET_ALL_CHANNELS;

  int x, y;
  Image* image = m_site.image(&x, &y);
  if (!image)
    throw NoImageException();

  init(m_site.cel());
}

app::Document* FilterManagerImpl::document()
{
  return static_cast<app::Document*>(m_site.document());
}

void FilterManagerImpl::setProgressDelegate(IProgressDelegate* progressDelegate)
{
  m_progressDelegate = progressDelegate;
}

PixelFormat FilterManagerImpl::pixelFormat() const
{
  return m_site.sprite()->pixelFormat();
}

void FilterManagerImpl::setTarget(int target)
{
  m_targetOrig = target;
  m_target = target;

  // The alpha channel of the background layer can't be modified.
  if (m_site.layer() &&
      m_site.layer()->isBackground())
    m_target &= ~TARGET_ALPHA_CHANNEL;
}

void FilterManagerImpl::begin()
{
  Document* document = static_cast<app::Document*>(m_site.document());

  m_row = 0;
  m_mask = (document->isMaskVisible() ? document->mask(): nullptr);
  updateBounds(m_mask);
}

void FilterManagerImpl::beginForPreview()
{
  Document* document = static_cast<app::Document*>(m_site.document());

  if (document->isMaskVisible())
    m_previewMask.reset(new Mask(*document->mask()));
  else {
    m_previewMask.reset(new Mask());
    m_previewMask->replace(m_site.sprite()->bounds());
  }

  m_row = 0;
  m_mask = m_previewMask;

  {
    Editor* editor = current_editor;
    Sprite* sprite = m_site.sprite();
    gfx::Rect vp = View::getView(editor)->viewportBounds();
    vp = editor->screenToEditor(vp);
    vp = vp.createIntersection(sprite->bounds());

    if (vp.isEmpty()) {
      m_previewMask.reset(nullptr);
      m_row = -1;
      return;
    }

    m_previewMask->intersect(vp);
  }

  if (!updateBounds(m_mask)) {
    m_previewMask.reset(nullptr);
    m_row = -1;
    return;
  }
}

void FilterManagerImpl::end()
{
  m_maskBits.unlock();
}

bool FilterManagerImpl::applyStep()
{
  if (m_row < 0 || m_row >= m_bounds.h)
    return false;

  if (m_mask && m_mask->bitmap()) {
    int x = m_bounds.x - m_mask->bounds().x;
    int y = m_bounds.y - m_mask->bounds().y + m_row;
    if ((x >= m_bounds.w) ||
        (y >= m_bounds.h))
      return false;

    m_maskBits = m_mask->bitmap()
      ->lockBits<BitmapTraits>(Image::ReadLock,
        gfx::Rect(x, y, m_bounds.w - x, m_bounds.h - y));

    m_maskIterator = m_maskBits.begin();
  }

  switch (m_site.sprite()->pixelFormat()) {
    case IMAGE_RGB:       m_filter->applyToRgba(this); break;
    case IMAGE_GRAYSCALE: m_filter->applyToGrayscale(this); break;
    case IMAGE_INDEXED:   m_filter->applyToIndexed(this); break;
  }
  ++m_row;

  return true;
}

void FilterManagerImpl::apply(Transaction& transaction)
{
  bool cancelled = false;

  begin();
  while (!cancelled && applyStep()) {
    if (m_progressDelegate) {
      // Report progress.
      m_progressDelegate->reportProgress(m_progressBase + m_progressWidth * (m_row+1) / m_bounds.h);

      // Does the user cancelled the whole process?
      cancelled = m_progressDelegate->isCancelled();
    }
  }

  if (!cancelled) {
    gfx::Rect output;
    if (algorithm::shrink_bounds2(m_src.get(), m_dst.get(),
                                  m_bounds, output)) {
      // Patch "m_cel"
      transaction.execute(
        new cmd::PatchCel(
          m_cel, m_dst.get(),
          gfx::Region(output),
          position()));
    }
  }
}

void FilterManagerImpl::applyToTarget()
{
  bool cancelled = false;

  ImagesCollector images((m_target & TARGET_ALL_LAYERS ?
                          m_site.sprite()->folder():
                          m_site.layer()),
                         m_site.frame(),
                         (m_target & TARGET_ALL_FRAMES) == TARGET_ALL_FRAMES,
                         true); // we will write in each image
  if (images.empty())
    return;

  // Initialize writting operation
  ContextReader reader(m_context);
  ContextWriter writer(reader);
  Transaction transaction(writer.context(), m_filter->getName(), ModifyDocument);

  m_progressBase = 0.0f;
  m_progressWidth = 1.0f / images.size();

  std::set<ObjectId> visited;

  // For each target image
  for (auto it = images.begin();
       it != images.end() && !cancelled;
       ++it) {
    Image* image = it->image();

    // Avoid applying the filter two times to the same image
    if (visited.find(image->id()) == visited.end()) {
      visited.insert(image->id());
      applyToCel(transaction, it->cel());
    }

    // Is there a delegate to know if the process was cancelled by the user?
    if (m_progressDelegate)
      cancelled = m_progressDelegate->isCancelled();

    // Make progress
    m_progressBase += m_progressWidth;
  }

  transaction.commit();
}

void FilterManagerImpl::flush()
{
  if (m_row >= 0) {
    Editor* editor = current_editor;
    gfx::Rect rect(
      editor->editorToScreen(
        gfx::Point(
          m_bounds.x,
          m_bounds.y+m_row-1)),
      gfx::Size(
<<<<<<< HEAD
        editor->projection().applyX(m_w),
        (editor->projection().scaleY() >= 1 ? editor->projection().applyY(1):
                                              editor->projection().removeY(1))));
=======
        editor->zoom().apply(m_bounds.w),
        (editor->zoom().scale() >= 1 ? editor->zoom().apply(1):
                                       editor->zoom().remove(1))));
>>>>>>> 92084fe1

    gfx::Region reg1(rect);
    gfx::Region reg2;
    editor->getDrawableRegion(reg2, Widget::kCutTopWindows);
    reg1.createIntersection(reg1, reg2);

    editor->invalidateRegion(reg1);
  }
}

const void* FilterManagerImpl::getSourceAddress()
{
  return m_src->getPixelAddress(m_bounds.x, m_bounds.y+m_row);
}

void* FilterManagerImpl::getDestinationAddress()
{
  return m_dst->getPixelAddress(m_bounds.x, m_bounds.y+m_row);
}

bool FilterManagerImpl::skipPixel()
{
  bool skip = false;

  if ((m_mask) && (m_mask->bitmap())) {
    if (!*m_maskIterator)
      skip = true;

    ++m_maskIterator;
  }

  return skip;
}

Palette* FilterManagerImpl::getPalette()
{
  return m_site.sprite()->palette(m_site.frame());
}

RgbMap* FilterManagerImpl::getRgbMap()
{
  return m_site.sprite()->rgbMap(m_site.frame());
}

void FilterManagerImpl::init(Cel* cel)
{
  ASSERT(cel);
  if (!updateBounds(static_cast<app::Document*>(m_site.document())->mask()))
    throw InvalidAreaException();

  m_cel = cel;
  m_src.reset(
    crop_image(
      cel->image(),
      gfx::Rect(m_site.sprite()->bounds()).offset(-cel->position()), 0));
  m_dst.reset(Image::createCopy(m_src.get()));

  m_row = -1;
  m_mask = nullptr;
  m_previewMask.reset(nullptr);

  m_target = m_targetOrig;

  // The alpha channel of the background layer can't be modified
  if (cel->layer()->isBackground())
    m_target &= ~TARGET_ALPHA_CHANNEL;
}

void FilterManagerImpl::applyToCel(Transaction& transaction, Cel* cel)
{
  init(cel);
  apply(transaction);
}

bool FilterManagerImpl::updateBounds(doc::Mask* mask)
{
  gfx::Rect bounds;
  if (mask && mask->bitmap() && !mask->bounds().isEmpty()) {
    bounds = mask->bounds();
    bounds &= m_site.sprite()->bounds();
  }
  else {
    bounds = m_site.sprite()->bounds();
  }
  m_bounds = bounds;
  return !m_bounds.isEmpty();
}

} // namespace app<|MERGE_RESOLUTION|>--- conflicted
+++ resolved
@@ -256,15 +256,9 @@
           m_bounds.x,
           m_bounds.y+m_row-1)),
       gfx::Size(
-<<<<<<< HEAD
-        editor->projection().applyX(m_w),
+        editor->projection().applyX(m_bounds.w),
         (editor->projection().scaleY() >= 1 ? editor->projection().applyY(1):
                                               editor->projection().removeY(1))));
-=======
-        editor->zoom().apply(m_bounds.w),
-        (editor->zoom().scale() >= 1 ? editor->zoom().apply(1):
-                                       editor->zoom().remove(1))));
->>>>>>> 92084fe1
 
     gfx::Region reg1(rect);
     gfx::Region reg2;
