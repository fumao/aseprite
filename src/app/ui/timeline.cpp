--- conflicted
+++ resolved
@@ -613,11 +613,8 @@
           return true;
         }
 
-<<<<<<< HEAD
         bool regenLayers = false;
-=======
         setHot(hitTest(msg, mouseMsg->position() - bounds().origin()));
->>>>>>> d84ba2db
 
         switch (m_hot.part) {
 
@@ -863,17 +860,12 @@
 
         }
 
-<<<<<<< HEAD
         if (regenLayers) {
           regenerateLayers();
           invalidate();
         }
 
-        if (mouseMsg->left() &&
-            m_state == STATE_MOVING_RANGE &&
-=======
         if (m_state == STATE_MOVING_RANGE &&
->>>>>>> d84ba2db
             m_dropRange.type() != Range::kNone) {
           dropRange(isCopyKeyPressed(mouseMsg) ?
             Timeline::kCopy:
