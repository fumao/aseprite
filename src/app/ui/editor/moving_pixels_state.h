// Aseprite
// Copyright (C) 2019-2022  Igara Studio S.A.
// Copyright (C) 2001-2017  David Capello
//
// This program is distributed under the terms of
// the End-User License Agreement for Aseprite.

#ifndef APP_UI_EDITOR_MOVING_PIXELS_STATE_H_INCLUDED
#define APP_UI_EDITOR_MOVING_PIXELS_STATE_H_INCLUDED
#pragma once

#include "app/ui/context_bar_observer.h"
#include "app/ui/editor/delayed_mouse_move.h"
#include "app/ui/editor/editor_observer.h"
#include "app/ui/editor/handle_type.h"
#include "app/ui/editor/pixels_movement.h"
#include "app/ui/editor/standby_state.h"
#include "app/ui/status_bar.h"
#include "app/ui/timeline/timeline_observer.h"
#include "obs/connection.h"
#include "ui/timer.h"

namespace doc {
  class Image;
}

namespace app {
  class CommandExecutionEvent;
  class Editor;

  class MovingPixelsState
    : public StandbyState
    , EditorObserver
    , TimelineObserver
    , ContextBarObserver
<<<<<<< HEAD
    , PixelsMovementDelegate {
=======
    , DelayedMouseMoveDelegate {
>>>>>>> 26c1a94b
  public:
    MovingPixelsState(Editor* editor,
                      ui::MouseMessage* msg,
                      PixelsMovementPtr pixelsMovement,
                      HandleType handle);
    virtual ~MovingPixelsState();

    bool canHandleFrameChange() const {
      return m_pixelsMovement->canHandleFrameChange();
    }

    void translate(const gfx::PointF& delta);
    void rotate(double angle);
    void flip(doc::algorithm::FlipType flipType);
    void shift(int dx, int dy);

    void updateTransformation(const Transformation& t);

    // EditorState
    virtual void onEnterState(Editor* editor) override;
    virtual void onEditorGotFocus(Editor* editor) override;
    virtual LeaveAction onLeaveState(Editor* editor, EditorState* newState) override;
    virtual void onActiveToolChange(Editor* editor, tools::Tool* tool) override;
    virtual bool onMouseDown(Editor* editor, ui::MouseMessage* msg) override;
    virtual bool onMouseUp(Editor* editor, ui::MouseMessage* msg) override;
    virtual bool onMouseMove(Editor* editor, ui::MouseMessage* msg) override;
    virtual bool onSetCursor(Editor* editor, const gfx::Point& mouseScreenPos) override;
    virtual bool onKeyDown(Editor* editor, ui::KeyMessage* msg) override;
    virtual bool onKeyUp(Editor* editor, ui::KeyMessage* msg) override;
    virtual bool onUpdateStatusBar(Editor* editor) override;
    virtual bool acceptQuickTool(tools::Tool* tool) override;
    virtual bool requireBrushPreview() override { return false; }

    // EditorObserver
    virtual void onDestroyEditor(Editor* editor) override;
    virtual void onBeforeFrameChanged(Editor* editor) override;
    virtual void onBeforeLayerChanged(Editor* editor) override;

    // TimelineObserver
    virtual void onBeforeRangeChanged(Timeline* timeline) override;

    // ContextBarObserver
    virtual void onDropPixels(ContextBarObserver::DropAction action) override;

    // PixelsMovementDelegate
    virtual void onPivotChange() override;

    virtual Transformation getTransformation(Editor* editor) override;

  private:
    // DelayedMouseMoveDelegate impl
    void onCommitMouseMove(Editor* editor,
                           const gfx::Point& spritePos) override;

    void onTransparentColorChange();
    void onRenderTimer();

    // ContextObserver
    void onBeforeCommandExecution(CommandExecutionEvent& ev);

    void setTransparentColor(bool opaque, const app::Color& color);
    void dropPixels();

    bool isActiveDocument() const;
    bool isActiveEditor() const;

    void removeAsEditorObserver();
    void removePixelsMovement();

    // Helper member to move/translate selection and pixels.
    PixelsMovementPtr m_pixelsMovement;
    DelayedMouseMove m_delayedMouseMove;
    Editor* m_editor;
    bool m_observingEditor;

    // True if the image was discarded (e.g. when a "Cut" command was
    // used to remove the dragged image).
    bool m_discarded;

    ui::Timer m_renderTimer;

<<<<<<< HEAD
    // Position of the mouse in the canvas to avoid redrawing when the
    // mouse position changes (only we redraw when the canvas position
    // changes).
    gfx::PointF m_oldSpritePos;

=======
>>>>>>> 26c1a94b
    obs::connection m_ctxConn;
    obs::connection m_opaqueConn;
    obs::connection m_transparentConn;
  };

} // namespace app

#endif  // APP_UI_EDITOR_MOVING_PIXELS_STATE_H_INCLUDED<|MERGE_RESOLUTION|>--- conflicted
+++ resolved
@@ -33,11 +33,8 @@
     , EditorObserver
     , TimelineObserver
     , ContextBarObserver
-<<<<<<< HEAD
-    , PixelsMovementDelegate {
-=======
+    , PixelsMovementDelegate
     , DelayedMouseMoveDelegate {
->>>>>>> 26c1a94b
   public:
     MovingPixelsState(Editor* editor,
                       ui::MouseMessage* msg,
@@ -90,7 +87,7 @@
   private:
     // DelayedMouseMoveDelegate impl
     void onCommitMouseMove(Editor* editor,
-                           const gfx::Point& spritePos) override;
+                           const gfx::PointF& spritePos) override;
 
     void onTransparentColorChange();
     void onRenderTimer();
@@ -119,14 +116,6 @@
 
     ui::Timer m_renderTimer;
 
-<<<<<<< HEAD
-    // Position of the mouse in the canvas to avoid redrawing when the
-    // mouse position changes (only we redraw when the canvas position
-    // changes).
-    gfx::PointF m_oldSpritePos;
-
-=======
->>>>>>> 26c1a94b
     obs::connection m_ctxConn;
     obs::connection m_opaqueConn;
     obs::connection m_transparentConn;
