--- conflicted
+++ resolved
@@ -1329,39 +1329,6 @@
   manager()->invalidate();
 }
 
-<<<<<<< HEAD
-=======
-void PaletteView::drawEntry(ui::Graphics* g,
-                            const int palIdx,
-                            const int offIdx,
-                            gfx::Rect& box,
-                            gfx::Color& negColor)
-{
-  doc::color_t palColor =
-    (palIdx < currentPalette()->size() ? currentPalette()->getEntry(palIdx):
-                                         rgba(0, 0, 0, 255));
-  app::Color appColor = app::Color::fromRgb(
-    rgba_getr(palColor),
-    rgba_getg(palColor),
-    rgba_getb(palColor),
-    rgba_geta(palColor));
-
-  if (m_withSeparator) {
-    auto theme = SkinTheme::get(this);
-    gfx::Color color = theme->colors.paletteEntriesSeparator();
-    g->fillRect(color, gfx::Rect(box).enlarge(childSpacing()));
-  }
-  draw_color(g, box, appColor, doc::ColorMode::RGB);
-
-  const gfx::Color gfxColor = gfx::rgba(
-    rgba_getr(palColor),
-    rgba_getg(palColor),
-    rgba_getb(palColor),
-    rgba_geta(palColor));
-  negColor = color_utils::blackandwhite_neg(gfxColor);
-}
-
->>>>>>> 2d3de172
 int PaletteView::boxSizePx() const
 {
   return m_boxsize*guiscale()
