/* Aseprite
 * Copyright (C) 2001-2014  David Capello
 *
 * This program is free software; you can redistribute it and/or modify
 * it under the terms of the GNU General Public License as published by
 * the Free Software Foundation; either version 2 of the License, or
 * (at your option) any later version.
 *
 * This program is distributed in the hope that it will be useful,
 * but WITHOUT ANY WARRANTY; without even the implied warranty of
 * MERCHANTABILITY or FITNESS FOR A PARTICULAR PURPOSE.  See the
 * GNU General Public License for more details.
 *
 * You should have received a copy of the GNU General Public License
 * along with this program; if not, write to the Free Software
 * Foundation, Inc., 59 Temple Place, Suite 330, Boston, MA  02111-1307  USA
 */

#ifdef HAVE_CONFIG_H
#include "config.h"
#endif

#include "app/color.h"
#include "app/color_utils.h"
#include "app/modules/palettes.h"
#include "gfx/hsv.h"
#include "gfx/rgb.h"
#include "doc/image.h"
#include "doc/layer.h"
#include "doc/palette.h"
#include "doc/sprite.h"

namespace app {

gfx::Color color_utils::blackandwhite(gfx::Color color)
{
  if ((gfx::getr(color)*30+gfx::getg(color)*59+gfx::getb(color)*11)/100 < 128)
    return gfx::rgba(0, 0, 0);
  else
    return gfx::rgba(255, 255, 255);
}

gfx::Color color_utils::blackandwhite_neg(gfx::Color color)
{
  if ((gfx::getr(color)*30+gfx::getg(color)*59+gfx::getb(color)*11)/100 < 128)
    return gfx::rgba(255, 255, 255);
  else
    return gfx::rgba(0, 0, 0);
}

gfx::Color color_utils::color_for_ui(const app::Color& color)
{
  gfx::Color c = gfx::ColorNone;

  switch (color.getType()) {

    case app::Color::MaskType:
      c = gfx::ColorNone;
      break;

    case app::Color::RgbType:
    case app::Color::HsvType:
      c = gfx::rgba(
        color.getRed(),
        color.getGreen(),
        color.getBlue(), 255);
      break;

    case app::Color::GrayType:
      c = gfx::rgba(
        color.getGray(),
        color.getGray(),
        color.getGray(), 255);
      break;

    case app::Color::IndexType: {
      int i = color.getIndex();
      ASSERT(i >= 0 && i < (int)get_current_palette()->size());

      uint32_t _c = get_current_palette()->getEntry(i);
      c = gfx::rgba(
        rgba_getr(_c),
        rgba_getg(_c),
        rgba_getb(_c), 255);
      break;
    }

  }

  return c;
}

doc::color_t color_utils::color_for_image(const app::Color& color, PixelFormat format)
{
  if (color.getType() == app::Color::MaskType)
    return 0;

  doc::color_t c = -1;

  switch (format) {
    case IMAGE_RGB:
      c = doc::rgba(color.getRed(), color.getGreen(), color.getBlue(), 255);
      break;
    case IMAGE_GRAYSCALE:
      c = doc::graya(color.getGray(), 255);
      break;
    case IMAGE_INDEXED:
      c = color.getIndex();
      break;
  }

  return c;
}

doc::color_t color_utils::color_for_layer(const app::Color& color, Layer* layer)
{
  return color_for_target(color, ColorTarget(layer));
}

<<<<<<< HEAD
doc::color_t color_utils::color_for_target(const app::Color& color, const ColorTarget& colorTarget)
=======
raster::color_t color_utils::color_for_target_mask(const app::Color& color, const ColorTarget& colorTarget)
>>>>>>> dc5fcd62
{
  doc::color_t c = -1;

  if (color.getType() == app::Color::MaskType) {
    c = colorTarget.maskColor();
  }
  else {
    switch (colorTarget.pixelFormat()) {
      case IMAGE_RGB:
        c = doc::rgba(color.getRed(), color.getGreen(), color.getBlue(), 255);
        break;
      case IMAGE_GRAYSCALE:
        c = doc::graya(color.getGray(), 255);
        break;
      case IMAGE_INDEXED:
        if (color.getType() == app::Color::IndexType) {
          c = color.getIndex();
        }
        else {
          c = get_current_palette()->findBestfit(
            color.getRed(),
            color.getGreen(),
            color.getBlue(),
            colorTarget.isTransparent() ?
              colorTarget.maskColor(): // Don't return the mask color
              -1);                     // Return any color, we are in a background layer.
        }
        break;
    }
  }

  return c;
}

raster::color_t color_utils::color_for_target(const app::Color& color, const ColorTarget& colorTarget)
{
  raster::color_t c = color_utils::color_for_target_mask(color, colorTarget);

  switch (colorTarget.pixelFormat()) {
    case IMAGE_RGB:
      if (colorTarget.isBackground())
        c |= doc::rgba(0, 0, 0, 255);
      break;
    case IMAGE_GRAYSCALE:
      if (colorTarget.isBackground())
        c |= doc::graya(0, 255);
      break;
  }

  return c;
}

} // namespace app<|MERGE_RESOLUTION|>--- conflicted
+++ resolved
@@ -117,11 +117,7 @@
   return color_for_target(color, ColorTarget(layer));
 }
 
-<<<<<<< HEAD
-doc::color_t color_utils::color_for_target(const app::Color& color, const ColorTarget& colorTarget)
-=======
-raster::color_t color_utils::color_for_target_mask(const app::Color& color, const ColorTarget& colorTarget)
->>>>>>> dc5fcd62
+doc::color_t color_utils::color_for_target_mask(const app::Color& color, const ColorTarget& colorTarget)
 {
   doc::color_t c = -1;
 
@@ -156,9 +152,9 @@
   return c;
 }
 
-raster::color_t color_utils::color_for_target(const app::Color& color, const ColorTarget& colorTarget)
+doc::color_t color_utils::color_for_target(const app::Color& color, const ColorTarget& colorTarget)
 {
-  raster::color_t c = color_utils::color_for_target_mask(color, colorTarget);
+  doc::color_t c = color_utils::color_for_target_mask(color, colorTarget);
 
   switch (colorTarget.pixelFormat()) {
     case IMAGE_RGB:
