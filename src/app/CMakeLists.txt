--- conflicted
+++ resolved
@@ -761,11 +761,7 @@
   undo
   ${CMARK_LIBRARIES}
   ${TINYXML_LIBRARY}
-<<<<<<< HEAD
-=======
   ${TINYEXIF_LIBRARY}
-  ${JPEG_LIBRARIES}
->>>>>>> 8ec836c7
   ${GIF_LIBRARIES}
   ${PNG_LIBRARIES}
   ${ZLIB_LIBRARIES}
