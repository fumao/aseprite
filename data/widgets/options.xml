--- conflicted
+++ resolved
@@ -1,532 +1,525 @@
-<!-- Aseprite -->
-<!-- Copyright (C) 2018-2020  Igara Studio S.A. -->
-<!-- Copyright (C) 2001-2018  David Capello -->
-<gui>
-  <window id="options" text="@.title">
-  <vbox>
-    <hbox expansive="true">
-      <view maxsize="true">
-        <listbox id="section_listbox">
-          <listitem text="@.section_general" value="section_general" />
-          <listitem text="@.section_tablet" value="section_tablet" />
-          <listitem text="@.section_files" value="section_files" />
-          <listitem text="@.section_color" value="section_color" />
-          <listitem text="@.section_alerts" value="section_alerts" />
-          <listitem text="@.section_editor" value="section_editor" />
-          <listitem text="@.section_selection" value="section_selection" />
-          <listitem text="@.section_timeline" value="section_timeline" />
-          <listitem text="@.section_cursors" value="section_cursors" />
-          <listitem text="@.section_background" value="section_bg" />
-          <listitem text="@.section_grid" value="section_grid" />
-          <listitem text="@.section_guides_and_slices" value="section_guides_and_slices" />
-          <listitem text="@.section_undo" value="section_undo" />
-          <listitem text="@.section_theme" value="section_theme" />
-          <listitem text="@.section_extensions" value="section_extensions" />
-          <listitem text="@.section_experimental" value="section_experimental" />
-        </listbox>
-      </view>
-
-      <panel id="panel" expansive="true">
-
-	<!-- General -->
-        <vbox id="section_general">
-          <separator text="@.section_general" horizontal="true" />
-          <grid columns="3">
-            <label text="@.screen_scaling" />
-            <combobox id="screen_scale">
-              <listitem text="100%" value="1" />
-              <listitem text="200%" value="2" />
-              <listitem text="300%" value="3" />
-              <listitem text="400%" value="4" />
-            </combobox>
-	    <boxfiller />
-
-            <label text="@.ui_scaling" />
-            <combobox id="ui_scale">
-              <listitem text="100%" value="1" />
-              <listitem text="200%" value="2" />
-              <listitem text="300%" value="3" />
-              <listitem text="400%" value="4" />
-            </combobox>
-	    <boxfiller />
-
-            <label text="@.language" />
-            <combobox id="language" />
-            <link text="@.download_translations" url="https://www.aseprite.org/languages/" />
-          </grid>
-          <check id="gpu_acceleration"
-                 text="@.gpu_acceleration"
-                 tooltip="@.gpu_acceleration_tooltip" />
-          <check id="show_menu_bar"
-		 text="@.show_menu_bar" />
-          <check id="show_home"
-		 text="@.show_home" />
-          <check id="expand_menubar_on_mouseover"
-                 text="@.expand_menu_bar_items_on_mouseover"
-                 tooltip="@.expand_menu_bar_items_on_mouseover" />
-          <check id="color_bar_entries_separator"
-                 text="@.color_bar_entries_separator"
-                 tooltip="@.color_bar_entries_separator"
-                 pref="color_bar.entries_separator" />
-
-          <separator horizontal="true" />
-          <link id="locate_file" text="@.locate_file" />
-          <link id="locate_crash_folder" text="@.locate_crash_folder" />
-        </vbox>
-
-        <!-- Tablet -->
-        <vbox id="section_tablet">
-          <separator text="@.section_tablet" horizontal="true" />
-          <radio id="tablet_api_windows_pointer" text="@.tablet_api_windows_pointer" group="1" />
-          <radio id="tablet_api_wintab_system" text="@.tablet_api_wintab_system" group="1" />
-          <radio id="tablet_api_wintab_direct" text="@.tablet_api_wintab_direct" group="1" />
-          <separator horizontal="true" />
-          <check id="one_finger_as_mouse_movement"
-                 text="@.one_finger_as_mouse_movement"
-                 tooltip="@.one_finger_as_mouse_movement_tooltip"
-                 pref="experimental.one_finger_as_mouse_movement" />
-          <hbox>
-            <check id="load_wintab_driver"
-                   text="@.load_wintab_driver"
-                   tooltip="@.load_wintab_driver_tooltip" />
-            <link text="@.wintab_more_info" url="https://www.aseprite.org/docs/wintab/" />
-          </hbox>
-        </vbox>
-
-        <!-- Files -->
-        <vbox id="section_files">
-          <separator text="@.section_files" horizontal="true" />
-          <label text="@.default_extension_for" />
-          <grid columns="2">
-            <label text="@.save_default_extension" />
-            <combobox id="default_extension" />
-
-            <label text="@.export_image_default_extension" />
-            <combobox id="export_image_default_extension" />
-
-            <label text="@.export_animation_default_extension" />
-            <combobox id="export_animation_default_extension" />
-
-            <label text="@.export_sprite_sheet_default_extension" />
-            <combobox id="export_sprite_sheet_default_extension" />
-          </grid>
-
-          <grid columns="2">
-            <label text="@.recent_files" />
-            <hbox>
-              <slider min="0" max="100" id="recent_files" width="128" tooltip="@.recent_files_tooltip" />
-              <button id="clear_recent_files" text="@.clear_recent_files" tooltip="@.clear_recent_files_tooltip" width="60" />
-            </hbox>
-
-            <boxfiller />
-            <check id="show_full_path"
-                   text="@.show_full_path"
-                   tooltip="@.show_full_path_tooltip" />
-          </grid>
-
-          <separator text="@.recover_files" horizontal="true" />
-          <grid columns="2">
-            <check id="enable_data_recovery"
-                   text="@.auto_save_recovery_data"
-                   tooltip="@.auto_save_recovery_data_tooltip" />
-            <combobox id="data_recovery_period">
-              <listitem text="@.10_seconds" value="0.1667" />
-              <listitem text="@.30_seconds" value="0.5" />
-              <listitem text="@.1_minute" value="1" />
-              <listitem text="@.2_minutes" value="2" />
-              <listitem text="@.5_minutes" value="5" />
-              <listitem text="@.10_minutes" value="10" />
-              <listitem text="@.15_minutes" value="15" />
-              <listitem text="@.30_minutes" value="30" />
-            </combobox>
-            <check id="keep_edited_sprite_data"
-                   text="@.keep_edited_sprite_data"
-                   tooltip="@.keep_edited_sprite_data_tooltip" />
-            <combobox id="keep_edited_sprite_data_for">
-              <listitem text="@.1_day" value="1" />
-              <listitem text="@.2_days" value="2" />
-              <listitem text="@.3_days" value="3" />
-              <listitem text="@.1_week" value="7" />
-              <listitem text="@.2_weeks" value="14" />
-              <listitem text="@.1_month" value="30" />
-            </combobox>
-            <check id="keep_closed_sprite_on_memory"
-                   text="@.keep_closed_sprite_on_memory"
-                   tooltip="@.keep_closed_sprite_on_memory_tooltip" />
-            <combobox id="keep_closed_sprite_on_memory_for">
-              <listitem text="@.10_seconds" value="0.1667" />
-              <listitem text="@.30_seconds" value="0.5" />
-              <listitem text="@.1_minute" value="1" />
-              <listitem text="@.2_minutes" value="2" />
-              <listitem text="@.5_minutes" value="5" />
-              <listitem text="@.10_minutes" value="10" />
-              <listitem text="@.15_minutes" value="15" />
-              <listitem text="@.30_minutes" value="30" />
-              <listitem text="@.1_hour" value="60" />
-              <listitem text="@.4_hours" value="240" />
-              <listitem text="@.8_hours" value="480" />
-            </combobox>
-          </grid>
-
-        </vbox>
-
-        <!-- Color -->
-        <vbox id="section_color">
-          <separator text="@.section_color" horizontal="true" />
-          <check text="@.color_management" id="color_management" pref="color.manage" />
-
-	  <grid columns="2">
-            <label text="@.window_cs" id="window_cs_label" />
-            <combobox id="window_cs">
-              <listitem text="@.use_monitor_cs" />
-              <listitem text="@.use_srgb_cs" />
-              <listitem text="@.use_specific_cs" />
-            </combobox>
-
-            <boxfiller />
-            <separator horizontal="true" />
-
-            <label text="@.working_rgb_cs" id="working_rgb_cs_label" />
-            <combobox id="working_rgb_cs" />
-
-            <label text="@.files_with_cs" id="files_with_cs_label" />
-            <combobox id="files_with_cs">
-              <listitem text="@.disable_cs" />
-              <listitem text="@.use_embedded_cs" />
-              <listitem text="@.convert_cs" />
-              <listitem text="@.assign_cs" />
-              <listitem text="@.ask_cs" />
-	    </combobox>
-
-            <label text="@.missing_cs" id="missing_cs_label" />
-            <combobox id="missing_cs">
-              <listitem text="@.disable_cs" />
-              <listitem text="@.assign_cs" />
-              <listitem text="@.ask_cs" />
-	    </combobox>
-	  </grid>
-
-	  <hbox>
-	    <hbox expansive="true" />
-            <button id="reset_color_management" text="@general.reset" width="60" />
-	  </hbox>
-        </vbox>
-
-        <!-- Editor -->
-        <vbox id="section_editor">
-          <separator text="@.section_editor" horizontal="true" />
-          <check text="@.wheel_zoom" id="wheel_zoom"
-                 pref="editor.zoom_with_wheel" />
-          <check text="@.slide_zoom" id="slide_zoom"
-                 pref="editor.zoom_with_slide" />
-          <check text="@.zoom_from_center_with_wheel" id="zoom_from_center_with_wheel" />
-          <check text="@.zoom_from_center_with_keys" id="zoom_from_center_with_keys" />
-          <check text="@.show_scrollbars" id="show_scrollbars" tooltip="@.show_scrollbars_tooltip" />
-          <check text="@.auto_scroll" id="auto_scroll" />
-          <check text="@.auto_fit" id="auto_fit"
-                 pref="editor.auto_fit" />
-          <check text="@.straight_line_preview" id="straight_line_preview" tooltip="@.straight_line_preview_tooltip" />
-          <check text="@.discard_brush" id="discard_brush" />
-          <hbox>
-            <label text="@.right_click" />
-            <combobox id="right_click_behavior" expansive="true" />
-          </hbox>
-        </vbox>
-
-        <!-- Selection -->
-        <vbox id="section_selection">
-          <separator text="@.editor_selection" horizontal="true" />
-          <check text="@.auto_opaque" id="auto_opaque" tooltip="@.auto_opaque_tooltip" />
-          <check text="@.keep_selection_after_clear" id="keep_selection_after_clear" tooltip="@.keep_selection_after_clear_tooltip" />
-          <check text="@.auto_show_selection_edges" id="auto_show_selection_edges" tooltip="@.auto_show_selection_edges_tooltip" />
-          <check text="@.move_edges" id="move_edges" tooltip="@.move_edges_tooltip" />
-          <check text="@.modifiers_disable_handles" id="modifiers_disable_handles" tooltip="@.modifiers_disable_handles_tooltip" />
-          <check text="@.move_on_add_mode" id="move_on_add_mode" tooltip="@.move_on_add_mode_tooltip" />
-          <check text="@.select_tile_with_double_click" id="select_tile_with_double_click"
-		 pref="selection.doubleclick_select_tile" />
-          <check text="@.force_rotsprite" id="force_rotsprite"
-		 pref="selection.force_rotsprite"/>
-          <check text="@.multicel_when_layers_or_frames" id="multicel_when_layers_or_frames"
-		 tooltip="@.multicel_when_layers_or_frames_tooltip"
-		 pref="selection.multicel_when_layers_or_frames"/>
-        </vbox>
-
-        <!-- Timeline -->
-        <vbox id="section_timeline">
-          <separator text="@.section_timeline" horizontal="true" />
-          <check text="@.autotimeline" id="autotimeline" tooltip="@.autotimeline_tooltip"
-		 pref="general.autoshow_timeline" />
-          <check text="@.rewind_on_stop" id="rewind_on_stop" tooltip="@.rewind_on_stop_tooltip"
-		 pref="general.rewind_on_stop" />
-	  <hbox>
-	    <label text="@.default_first_frame" />
-	    <expr id="first_frame" />
-	  </hbox>
-	</vbox>
-
-        <!-- Cursors -->
-        <vbox id="section_cursors">
-          <separator text="@.ui_mouse_cursor" horizontal="true" />
-          <check id="native_cursor" text="@.native_cursor" />
-          <hbox>
-            <label id="cursor_scale_label" text="@.cursor_scale_label" />
-            <combobox id="cursor_scale">
-              <listitem text="100%" value="1" />
-              <listitem text="200%" value="2" />
-              <listitem text="300%" value="3" />
-              <listitem text="400%" value="4" />
-            </combobox>
-          </hbox>
-
-          <separator text="@.painting_cursors" horizontal="true" />
-
-          <grid columns="2">
-            <label text="@.crosshair_type" />
-            <combobox id="painting_cursor_type">
-	      <listitem text="@.simple_crosshair" value="0" />
-	      <listitem text="@.crosshair_on_sprite" value="1" />
-            </combobox>
-
-	    <label text="@.brush_preview" />
-            <combobox id="brush_preview">
-              <listitem text="@.brush_preview_none" value="0" />
-              <listitem text="@.brush_preview_edges" value="1" />
-              <listitem text="@.brush_preview_full" value="2" />
-              <listitem text="@.brush_preview_fullall" value="3" />
-              <listitem text="@.brush_preview_fullnedges" value="4" />
-            </combobox>
-
-	    <label text="@.cursor_color_type" />
-	    <combobox id="cursor_color_type">
-	      <listitem text="@.cursor_neg_bw" value="0" />
-	      <listitem text="@.cursor_specific_color" value="1" />
-	    </combobox>
-
-	    <boxfiller />
-	    <colorpicker id="cursor_color" rgba="true" />
-	  </grid>
-        </vbox>
-
-        <!-- Background -->
-        <vbox id="section_bg">
-          <combobox id="bg_scope" />
-
-          <separator text="@.bg_checked" horizontal="true" />
-          <grid columns="2">
-            <label text="@.bg_size" />
-	    <hbox>
-              <combobox id="checked_bg_size" />
-              <expr id="checked_bg_custom_w" />
-              <expr id="checked_bg_custom_h" />
-              <check text="@.bg_apply_zoom" id="checked_bg_zoom" />
-	    </hbox>
-
-            <label text="@.bg_colors" />
-	    <hbox>
-              <colorpicker id="checked_bg_color1" rgba="true" />
-              <colorpicker id="checked_bg_color2" rgba="true" />
-	    </hbox>
-          </grid>
-
-	  <hbox>
-	    <hbox expansive="true" />
-            <button id="reset_bg" text="@general.reset" width="60" />
-	  </hbox>
-        </vbox>
-
-        <!-- Grid -->
-        <vbox id="section_grid">
-          <combobox id="grid_scope" />
-	  <hbox>
-            <check id="grid_visible" text="@.grid_visible" />
-            <separator horizontal="true" expansive="true" />
-	  </hbox>
-
-	  <grid columns="5">
-	    <label text="@.grid_x" />
-	    <expr id="grid_x" text="" />
-	    <label text="@.grid_y" />
-	    <expr id="grid_y" text="" />
-	    <hbox />
-
-	    <label text="@.grid_width" />
-	    <expr id="grid_w" text="" />
-	    <label text="@.grid_height" />
-	    <expr id="grid_h" text="" />
-	    <hbox />
-
-            <label text="@.grid_color" />
-            <colorpicker id="grid_color" rgba="true" cell_hspan="3" />
-	    <hbox />
-
-	    <label text="@.grid_opacity" />
-            <slider id="grid_opacity" cell_hspan="3" min="1" max="255" width="128" />
-            <check id="grid_auto_opacity" text="@.grid_auto" />
-	  </grid>
-
-	  <hbox>
-            <check id="pixel_grid_visible" text="@.grid_pixel_grid_visible" />
-            <separator horizontal="true" expansive="true" />
-	  </hbox>
-          <grid columns="3">
-            <label text="@.grid_color" />
-            <colorpicker id="pixel_grid_color" rgba="true" />
-	    <hbox />
-
-	    <label text="@.grid_opacity" />
-            <slider id="pixel_grid_opacity" min="1" max="255" width="128" />
-            <check id="pixel_grid_auto_opacity" text="@.grid_auto" />
-          </grid>
-
-	  <hbox>
-	    <hbox expansive="true" />
-            <button id="reset_grid" text="@general.reset" width="60" />
-	  </hbox>
-        </vbox>
-
-        <!-- Guides -->
-        <vbox id="section_guides_and_slices">
-          <separator text="@.guides" horizontal="true" />
-          <grid columns="2">
-            <label text="@.layer_edges_color" />
-            <colorpicker id="layer_edges_color" rgba="true" />
-            <label text="@.auto_guides_color" />
-            <colorpicker id="auto_guides_color" rgba="true" />
-          </grid>
-
-          <separator text="@.slices" horizontal="true" />
-          <hbox>
-            <label text="@.default_slice_color" />
-            <colorpicker id="default_slice_color" rgba="true" />
-          </hbox>
-        </vbox>
-
-        <!-- Undo -->
-        <vbox id="section_undo">
-          <separator text="@.section_undo" horizontal="true" />
-          <hbox>
-            <check id="limit_undo" text="@.undo_size_limit" />
-            <expr id="undo_size_limit" tooltip="@.undo_size_limit_tooltip" />
-            <label text="@.undo_mb" />
-          </hbox>
-
-          <vbox>
-            <check id="undo_goto_modified"
-                   text="@.undo_goto_modified"
-                   tooltip="@.undo_goto_modified_tooltip" />
-            <check id="undo_allow_nonlinear_history"
-                   text="@.undo_allow_nonlinear_history" />
-            <check text="@.undo_show_tooltip" id="undo_show_tooltip"
-                   pref="undo.show_tooltip" />
-          </vbox>
-        </vbox>
-
-        <!-- Alerts -->
-        <vbox id="section_alerts">
-          <separator text="@.section_alerts" horizontal="true" />
-          <check id="file_format_doesnt_support_alert" text="@.file_format_doesnt_support_alert"
-                 pref="save_file.show_file_format_doesnt_support_alert" />
-          <check id="export_animation_in_sequence_alert" text="@.export_animation_in_sequence_alert"
-                 pref="save_file.show_export_animation_in_sequence_alert" />
-          <check id="overwrite_files_on_export_alert" text="@.overwrite_files_on_export_alert"
-                 pref="export_file.show_overwrite_files_alert" />
-          <check id="overwrite_files_on_export_sprite_sheet_alert" text="@.overwrite_files_on_export_sprite_sheet_alert"
-                 pref="sprite_sheet.show_overwrite_files_alert" />
-          <check id="advanced_mode_alert" text="@.advanced_mode_alert"
-                 pref="advanced_mode.show_alert" />
-          <check id="invalid_fg_bg_color_alert" text="@.invalid_fg_bg_color_alert"
-                 pref="color_bar.show_invalid_fg_bg_color_alert" />
-          <check id="run_script_alert" text="@.run_script_alert"
-                 pref="scripts.show_run_script_alert" />
-	  <hbox>
-            <label text="@.image_format_alerts" />
-<<<<<<< HEAD
-            <check id="gif_options_alert" text="!gif" pref="gif.show_alert" />
-            <check id="jpeg_options_alert" text="!jpeg" pref="jpeg.show_alert" />
-            <check id="svg_options_alert" text="!svg" pref="svg.show_alert" />
-            <check id="tga_options_alert" text="!tga" pref="tga.show_alert" />
-=======
-            <check id="gif_options_alert" text="gif" pref="gif.show_alert" />
-            <check id="jpeg_options_alert" text="jpeg" pref="jpeg.show_alert" />
-            <check id="svg_options_alert" text="svg" pref="svg.show_alert" />
-            <check id="tga_options_alert" text="tga" pref="tga.show_alert" />
-            <check id="css_options_alert" text="css" pref="css.show_alert" />
->>>>>>> 123fa7d1
-	  </hbox>
-          <separator horizontal="true" />
-	  <hbox>
-	    <hbox expansive="true" />
-            <button id="reset_alerts" text="@.reset_alerts" />
-	  </hbox>
-        </vbox>
-
-        <!-- Theme -->
-        <vbox id="section_theme">
-          <separator text="@.available_themes" horizontal="true" />
-          <view expansive="true" maxsize="true">
-            <listbox id="theme_list" />
-	  </view>
-          <hbox>
-	    <button id="select_theme" text="@.select_theme" width="60" />
-            <link text="@.download_themes" url="https://www.aseprite.org/themes/" />
-	    <boxfiller />
-	    <button id="open_theme_folder" text="@.open_theme_folder" width="100" />
-          </hbox>
-        </vbox>
-
-        <!-- Extensions -->
-        <vbox id="section_extensions">
-          <view expansive="true" maxsize="true">
-            <listbox id="extensions_list" />
-	  </view>
-          <hbox>
-	    <button id="add_extension" text="@.add_extension" minwidth="60" />
-	    <boxfiller />
-	    <button id="disable_extension" text="@.disable_extension" minwidth="60" />
-	    <button id="uninstall_extension" text="@.uninstall_extension" minwidth="60" />
-	    <button id="open_extension_folder" text="@.open_extension_folder" minwidth="60" />
-          </hbox>
-        </vbox>
-
-        <!-- Experimental -->
-        <vbox id="section_experimental">
-          <separator text="@.user_interface" horizontal="true" />
-          <hbox>
-            <check text="@.new_render_engine"
-                   pref="experimental.new_render_engine" />
-            <link text="(#1671)" url="https://github.com/aseprite/aseprite/issues/1671" />
-          </hbox>
-          <hbox>
-            <check text="@.new_blend"
-                   pref="experimental.new_blend" />
-            <link text="(#1096)" url="https://github.com/aseprite/aseprite/issues/1096" />
-          </hbox>
-          <check id="native_clipboard" text="@.native_clipboard" />
-          <check id="native_file_dialog" text="@.native_file_dialog" />
-	  <hbox id="load_wintab_driver_box">
-            <check id="load_wintab_driver2"
-                   text="@.load_wintab_driver"
-                   tooltip="@.load_wintab_driver_tooltip" />
-            <link text="@.wintab_more_info" url="https://www.aseprite.org/docs/wintab/" />
-          </hbox>
-          <check id="flash_layer" text="@.flash_selected_layer" />
-          <hbox>
-            <label text="@.non_active_layer_opacity" />
-            <slider id="nonactive_layers_opacity" min="0" max="255" width="128" />
-          </hbox>
-        </vbox>
-
-      </panel>
-    </hbox>
-    <separator horizontal="true" />
-    <hbox>
-      <boxfiller />
-      <hbox homogeneous="true">
-        <button text="@.ok" closewindow="true" id="button_ok" magnet="true" width="60" />
-        <button text="@.apply" id="button_apply" />
-        <button text="@.cancel" closewindow="true" />
-      </hbox>
-    </hbox>
-  </vbox>
-  </window>
-</gui>
+<!-- Aseprite -->
+<!-- Copyright (C) 2018-2020  Igara Studio S.A. -->
+<!-- Copyright (C) 2001-2018  David Capello -->
+<gui>
+  <window id="options" text="@.title">
+  <vbox>
+    <hbox expansive="true">
+      <view maxsize="true">
+        <listbox id="section_listbox">
+          <listitem text="@.section_general" value="section_general" />
+          <listitem text="@.section_tablet" value="section_tablet" />
+          <listitem text="@.section_files" value="section_files" />
+          <listitem text="@.section_color" value="section_color" />
+          <listitem text="@.section_alerts" value="section_alerts" />
+          <listitem text="@.section_editor" value="section_editor" />
+          <listitem text="@.section_selection" value="section_selection" />
+          <listitem text="@.section_timeline" value="section_timeline" />
+          <listitem text="@.section_cursors" value="section_cursors" />
+          <listitem text="@.section_background" value="section_bg" />
+          <listitem text="@.section_grid" value="section_grid" />
+          <listitem text="@.section_guides_and_slices" value="section_guides_and_slices" />
+          <listitem text="@.section_undo" value="section_undo" />
+          <listitem text="@.section_theme" value="section_theme" />
+          <listitem text="@.section_extensions" value="section_extensions" />
+          <listitem text="@.section_experimental" value="section_experimental" />
+        </listbox>
+      </view>
+
+      <panel id="panel" expansive="true">
+
+	<!-- General -->
+        <vbox id="section_general">
+          <separator text="@.section_general" horizontal="true" />
+          <grid columns="3">
+            <label text="@.screen_scaling" />
+            <combobox id="screen_scale">
+              <listitem text="100%" value="1" />
+              <listitem text="200%" value="2" />
+              <listitem text="300%" value="3" />
+              <listitem text="400%" value="4" />
+            </combobox>
+	    <boxfiller />
+
+            <label text="@.ui_scaling" />
+            <combobox id="ui_scale">
+              <listitem text="100%" value="1" />
+              <listitem text="200%" value="2" />
+              <listitem text="300%" value="3" />
+              <listitem text="400%" value="4" />
+            </combobox>
+	    <boxfiller />
+
+            <label text="@.language" />
+            <combobox id="language" />
+            <link text="@.download_translations" url="https://www.aseprite.org/languages/" />
+          </grid>
+          <check id="gpu_acceleration"
+                 text="@.gpu_acceleration"
+                 tooltip="@.gpu_acceleration_tooltip" />
+          <check id="show_menu_bar"
+		 text="@.show_menu_bar" />
+          <check id="show_home"
+		 text="@.show_home" />
+          <check id="expand_menubar_on_mouseover"
+                 text="@.expand_menu_bar_items_on_mouseover"
+                 tooltip="@.expand_menu_bar_items_on_mouseover" />
+          <check id="color_bar_entries_separator"
+                 text="@.color_bar_entries_separator"
+                 tooltip="@.color_bar_entries_separator"
+                 pref="color_bar.entries_separator" />
+
+          <separator horizontal="true" />
+          <link id="locate_file" text="@.locate_file" />
+          <link id="locate_crash_folder" text="@.locate_crash_folder" />
+        </vbox>
+
+        <!-- Tablet -->
+        <vbox id="section_tablet">
+          <separator text="@.section_tablet" horizontal="true" />
+          <radio id="tablet_api_windows_pointer" text="@.tablet_api_windows_pointer" group="1" />
+          <radio id="tablet_api_wintab_system" text="@.tablet_api_wintab_system" group="1" />
+          <radio id="tablet_api_wintab_direct" text="@.tablet_api_wintab_direct" group="1" />
+          <separator horizontal="true" />
+          <check id="one_finger_as_mouse_movement"
+                 text="@.one_finger_as_mouse_movement"
+                 tooltip="@.one_finger_as_mouse_movement_tooltip"
+                 pref="experimental.one_finger_as_mouse_movement" />
+          <hbox>
+            <check id="load_wintab_driver"
+                   text="@.load_wintab_driver"
+                   tooltip="@.load_wintab_driver_tooltip" />
+            <link text="@.wintab_more_info" url="https://www.aseprite.org/docs/wintab/" />
+          </hbox>
+        </vbox>
+
+        <!-- Files -->
+        <vbox id="section_files">
+          <separator text="@.section_files" horizontal="true" />
+          <label text="@.default_extension_for" />
+          <grid columns="2">
+            <label text="@.save_default_extension" />
+            <combobox id="default_extension" />
+
+            <label text="@.export_image_default_extension" />
+            <combobox id="export_image_default_extension" />
+
+            <label text="@.export_animation_default_extension" />
+            <combobox id="export_animation_default_extension" />
+
+            <label text="@.export_sprite_sheet_default_extension" />
+            <combobox id="export_sprite_sheet_default_extension" />
+          </grid>
+
+          <grid columns="2">
+            <label text="@.recent_files" />
+            <hbox>
+              <slider min="0" max="100" id="recent_files" width="128" tooltip="@.recent_files_tooltip" />
+              <button id="clear_recent_files" text="@.clear_recent_files" tooltip="@.clear_recent_files_tooltip" width="60" />
+            </hbox>
+
+            <boxfiller />
+            <check id="show_full_path"
+                   text="@.show_full_path"
+                   tooltip="@.show_full_path_tooltip" />
+          </grid>
+
+          <separator text="@.recover_files" horizontal="true" />
+          <grid columns="2">
+            <check id="enable_data_recovery"
+                   text="@.auto_save_recovery_data"
+                   tooltip="@.auto_save_recovery_data_tooltip" />
+            <combobox id="data_recovery_period">
+              <listitem text="@.10_seconds" value="0.1667" />
+              <listitem text="@.30_seconds" value="0.5" />
+              <listitem text="@.1_minute" value="1" />
+              <listitem text="@.2_minutes" value="2" />
+              <listitem text="@.5_minutes" value="5" />
+              <listitem text="@.10_minutes" value="10" />
+              <listitem text="@.15_minutes" value="15" />
+              <listitem text="@.30_minutes" value="30" />
+            </combobox>
+            <check id="keep_edited_sprite_data"
+                   text="@.keep_edited_sprite_data"
+                   tooltip="@.keep_edited_sprite_data_tooltip" />
+            <combobox id="keep_edited_sprite_data_for">
+              <listitem text="@.1_day" value="1" />
+              <listitem text="@.2_days" value="2" />
+              <listitem text="@.3_days" value="3" />
+              <listitem text="@.1_week" value="7" />
+              <listitem text="@.2_weeks" value="14" />
+              <listitem text="@.1_month" value="30" />
+            </combobox>
+            <check id="keep_closed_sprite_on_memory"
+                   text="@.keep_closed_sprite_on_memory"
+                   tooltip="@.keep_closed_sprite_on_memory_tooltip" />
+            <combobox id="keep_closed_sprite_on_memory_for">
+              <listitem text="@.10_seconds" value="0.1667" />
+              <listitem text="@.30_seconds" value="0.5" />
+              <listitem text="@.1_minute" value="1" />
+              <listitem text="@.2_minutes" value="2" />
+              <listitem text="@.5_minutes" value="5" />
+              <listitem text="@.10_minutes" value="10" />
+              <listitem text="@.15_minutes" value="15" />
+              <listitem text="@.30_minutes" value="30" />
+              <listitem text="@.1_hour" value="60" />
+              <listitem text="@.4_hours" value="240" />
+              <listitem text="@.8_hours" value="480" />
+            </combobox>
+          </grid>
+
+        </vbox>
+
+        <!-- Color -->
+        <vbox id="section_color">
+          <separator text="@.section_color" horizontal="true" />
+          <check text="@.color_management" id="color_management" pref="color.manage" />
+
+	  <grid columns="2">
+            <label text="@.window_cs" id="window_cs_label" />
+            <combobox id="window_cs">
+              <listitem text="@.use_monitor_cs" />
+              <listitem text="@.use_srgb_cs" />
+              <listitem text="@.use_specific_cs" />
+            </combobox>
+
+            <boxfiller />
+            <separator horizontal="true" />
+
+            <label text="@.working_rgb_cs" id="working_rgb_cs_label" />
+            <combobox id="working_rgb_cs" />
+
+            <label text="@.files_with_cs" id="files_with_cs_label" />
+            <combobox id="files_with_cs">
+              <listitem text="@.disable_cs" />
+              <listitem text="@.use_embedded_cs" />
+              <listitem text="@.convert_cs" />
+              <listitem text="@.assign_cs" />
+              <listitem text="@.ask_cs" />
+	    </combobox>
+
+            <label text="@.missing_cs" id="missing_cs_label" />
+            <combobox id="missing_cs">
+              <listitem text="@.disable_cs" />
+              <listitem text="@.assign_cs" />
+              <listitem text="@.ask_cs" />
+	    </combobox>
+	  </grid>
+
+	  <hbox>
+	    <hbox expansive="true" />
+            <button id="reset_color_management" text="@general.reset" width="60" />
+	  </hbox>
+        </vbox>
+
+        <!-- Editor -->
+        <vbox id="section_editor">
+          <separator text="@.section_editor" horizontal="true" />
+          <check text="@.wheel_zoom" id="wheel_zoom"
+                 pref="editor.zoom_with_wheel" />
+          <check text="@.slide_zoom" id="slide_zoom"
+                 pref="editor.zoom_with_slide" />
+          <check text="@.zoom_from_center_with_wheel" id="zoom_from_center_with_wheel" />
+          <check text="@.zoom_from_center_with_keys" id="zoom_from_center_with_keys" />
+          <check text="@.show_scrollbars" id="show_scrollbars" tooltip="@.show_scrollbars_tooltip" />
+          <check text="@.auto_scroll" id="auto_scroll" />
+          <check text="@.auto_fit" id="auto_fit"
+                 pref="editor.auto_fit" />
+          <check text="@.straight_line_preview" id="straight_line_preview" tooltip="@.straight_line_preview_tooltip" />
+          <check text="@.discard_brush" id="discard_brush" />
+          <hbox>
+            <label text="@.right_click" />
+            <combobox id="right_click_behavior" expansive="true" />
+          </hbox>
+        </vbox>
+
+        <!-- Selection -->
+        <vbox id="section_selection">
+          <separator text="@.editor_selection" horizontal="true" />
+          <check text="@.auto_opaque" id="auto_opaque" tooltip="@.auto_opaque_tooltip" />
+          <check text="@.keep_selection_after_clear" id="keep_selection_after_clear" tooltip="@.keep_selection_after_clear_tooltip" />
+          <check text="@.auto_show_selection_edges" id="auto_show_selection_edges" tooltip="@.auto_show_selection_edges_tooltip" />
+          <check text="@.move_edges" id="move_edges" tooltip="@.move_edges_tooltip" />
+          <check text="@.modifiers_disable_handles" id="modifiers_disable_handles" tooltip="@.modifiers_disable_handles_tooltip" />
+          <check text="@.move_on_add_mode" id="move_on_add_mode" tooltip="@.move_on_add_mode_tooltip" />
+          <check text="@.select_tile_with_double_click" id="select_tile_with_double_click"
+		 pref="selection.doubleclick_select_tile" />
+          <check text="@.force_rotsprite" id="force_rotsprite"
+		 pref="selection.force_rotsprite"/>
+          <check text="@.multicel_when_layers_or_frames" id="multicel_when_layers_or_frames"
+		 tooltip="@.multicel_when_layers_or_frames_tooltip"
+		 pref="selection.multicel_when_layers_or_frames"/>
+        </vbox>
+
+        <!-- Timeline -->
+        <vbox id="section_timeline">
+          <separator text="@.section_timeline" horizontal="true" />
+          <check text="@.autotimeline" id="autotimeline" tooltip="@.autotimeline_tooltip"
+		 pref="general.autoshow_timeline" />
+          <check text="@.rewind_on_stop" id="rewind_on_stop" tooltip="@.rewind_on_stop_tooltip"
+		 pref="general.rewind_on_stop" />
+	  <hbox>
+	    <label text="@.default_first_frame" />
+	    <expr id="first_frame" />
+	  </hbox>
+	</vbox>
+
+        <!-- Cursors -->
+        <vbox id="section_cursors">
+          <separator text="@.ui_mouse_cursor" horizontal="true" />
+          <check id="native_cursor" text="@.native_cursor" />
+          <hbox>
+            <label id="cursor_scale_label" text="@.cursor_scale_label" />
+            <combobox id="cursor_scale">
+              <listitem text="100%" value="1" />
+              <listitem text="200%" value="2" />
+              <listitem text="300%" value="3" />
+              <listitem text="400%" value="4" />
+            </combobox>
+          </hbox>
+
+          <separator text="@.painting_cursors" horizontal="true" />
+
+          <grid columns="2">
+            <label text="@.crosshair_type" />
+            <combobox id="painting_cursor_type">
+	      <listitem text="@.simple_crosshair" value="0" />
+	      <listitem text="@.crosshair_on_sprite" value="1" />
+            </combobox>
+
+	    <label text="@.brush_preview" />
+            <combobox id="brush_preview">
+              <listitem text="@.brush_preview_none" value="0" />
+              <listitem text="@.brush_preview_edges" value="1" />
+              <listitem text="@.brush_preview_full" value="2" />
+              <listitem text="@.brush_preview_fullall" value="3" />
+              <listitem text="@.brush_preview_fullnedges" value="4" />
+            </combobox>
+
+	    <label text="@.cursor_color_type" />
+	    <combobox id="cursor_color_type">
+	      <listitem text="@.cursor_neg_bw" value="0" />
+	      <listitem text="@.cursor_specific_color" value="1" />
+	    </combobox>
+
+	    <boxfiller />
+	    <colorpicker id="cursor_color" rgba="true" />
+	  </grid>
+        </vbox>
+
+        <!-- Background -->
+        <vbox id="section_bg">
+          <combobox id="bg_scope" />
+
+          <separator text="@.bg_checked" horizontal="true" />
+          <grid columns="2">
+            <label text="@.bg_size" />
+	    <hbox>
+              <combobox id="checked_bg_size" />
+              <expr id="checked_bg_custom_w" />
+              <expr id="checked_bg_custom_h" />
+              <check text="@.bg_apply_zoom" id="checked_bg_zoom" />
+	    </hbox>
+
+            <label text="@.bg_colors" />
+	    <hbox>
+              <colorpicker id="checked_bg_color1" rgba="true" />
+              <colorpicker id="checked_bg_color2" rgba="true" />
+	    </hbox>
+          </grid>
+
+	  <hbox>
+	    <hbox expansive="true" />
+            <button id="reset_bg" text="@general.reset" width="60" />
+	  </hbox>
+        </vbox>
+
+        <!-- Grid -->
+        <vbox id="section_grid">
+          <combobox id="grid_scope" />
+	  <hbox>
+            <check id="grid_visible" text="@.grid_visible" />
+            <separator horizontal="true" expansive="true" />
+	  </hbox>
+
+	  <grid columns="5">
+	    <label text="@.grid_x" />
+	    <expr id="grid_x" text="" />
+	    <label text="@.grid_y" />
+	    <expr id="grid_y" text="" />
+	    <hbox />
+
+	    <label text="@.grid_width" />
+	    <expr id="grid_w" text="" />
+	    <label text="@.grid_height" />
+	    <expr id="grid_h" text="" />
+	    <hbox />
+
+            <label text="@.grid_color" />
+            <colorpicker id="grid_color" rgba="true" cell_hspan="3" />
+	    <hbox />
+
+	    <label text="@.grid_opacity" />
+            <slider id="grid_opacity" cell_hspan="3" min="1" max="255" width="128" />
+            <check id="grid_auto_opacity" text="@.grid_auto" />
+	  </grid>
+
+	  <hbox>
+            <check id="pixel_grid_visible" text="@.grid_pixel_grid_visible" />
+            <separator horizontal="true" expansive="true" />
+	  </hbox>
+          <grid columns="3">
+            <label text="@.grid_color" />
+            <colorpicker id="pixel_grid_color" rgba="true" />
+	    <hbox />
+
+	    <label text="@.grid_opacity" />
+            <slider id="pixel_grid_opacity" min="1" max="255" width="128" />
+            <check id="pixel_grid_auto_opacity" text="@.grid_auto" />
+          </grid>
+
+	  <hbox>
+	    <hbox expansive="true" />
+            <button id="reset_grid" text="@general.reset" width="60" />
+	  </hbox>
+        </vbox>
+
+        <!-- Guides -->
+        <vbox id="section_guides_and_slices">
+          <separator text="@.guides" horizontal="true" />
+          <grid columns="2">
+            <label text="@.layer_edges_color" />
+            <colorpicker id="layer_edges_color" rgba="true" />
+            <label text="@.auto_guides_color" />
+            <colorpicker id="auto_guides_color" rgba="true" />
+          </grid>
+
+          <separator text="@.slices" horizontal="true" />
+          <hbox>
+            <label text="@.default_slice_color" />
+            <colorpicker id="default_slice_color" rgba="true" />
+          </hbox>
+        </vbox>
+
+        <!-- Undo -->
+        <vbox id="section_undo">
+          <separator text="@.section_undo" horizontal="true" />
+          <hbox>
+            <check id="limit_undo" text="@.undo_size_limit" />
+            <expr id="undo_size_limit" tooltip="@.undo_size_limit_tooltip" />
+            <label text="@.undo_mb" />
+          </hbox>
+
+          <vbox>
+            <check id="undo_goto_modified"
+                   text="@.undo_goto_modified"
+                   tooltip="@.undo_goto_modified_tooltip" />
+            <check id="undo_allow_nonlinear_history"
+                   text="@.undo_allow_nonlinear_history" />
+            <check text="@.undo_show_tooltip" id="undo_show_tooltip"
+                   pref="undo.show_tooltip" />
+          </vbox>
+        </vbox>
+
+        <!-- Alerts -->
+        <vbox id="section_alerts">
+          <separator text="@.section_alerts" horizontal="true" />
+          <check id="file_format_doesnt_support_alert" text="@.file_format_doesnt_support_alert"
+                 pref="save_file.show_file_format_doesnt_support_alert" />
+          <check id="export_animation_in_sequence_alert" text="@.export_animation_in_sequence_alert"
+                 pref="save_file.show_export_animation_in_sequence_alert" />
+          <check id="overwrite_files_on_export_alert" text="@.overwrite_files_on_export_alert"
+                 pref="export_file.show_overwrite_files_alert" />
+          <check id="overwrite_files_on_export_sprite_sheet_alert" text="@.overwrite_files_on_export_sprite_sheet_alert"
+                 pref="sprite_sheet.show_overwrite_files_alert" />
+          <check id="advanced_mode_alert" text="@.advanced_mode_alert"
+                 pref="advanced_mode.show_alert" />
+          <check id="invalid_fg_bg_color_alert" text="@.invalid_fg_bg_color_alert"
+                 pref="color_bar.show_invalid_fg_bg_color_alert" />
+          <check id="run_script_alert" text="@.run_script_alert"
+                 pref="scripts.show_run_script_alert" />
+	  <hbox>
+            <label text="@.image_format_alerts" />
+            <check id="gif_options_alert" text="!gif" pref="gif.show_alert" />
+            <check id="jpeg_options_alert" text="!jpeg" pref="jpeg.show_alert" />
+            <check id="svg_options_alert" text="!svg" pref="svg.show_alert" />
+            <check id="tga_options_alert" text="!tga" pref="tga.show_alert" />
+            <check id="css_options_alert" text="!css" pref="css.show_alert" />
+	  </hbox>
+          <separator horizontal="true" />
+	  <hbox>
+	    <hbox expansive="true" />
+            <button id="reset_alerts" text="@.reset_alerts" />
+	  </hbox>
+        </vbox>
+
+        <!-- Theme -->
+        <vbox id="section_theme">
+          <separator text="@.available_themes" horizontal="true" />
+          <view expansive="true" maxsize="true">
+            <listbox id="theme_list" />
+	  </view>
+          <hbox>
+	    <button id="select_theme" text="@.select_theme" width="60" />
+            <link text="@.download_themes" url="https://www.aseprite.org/themes/" />
+	    <boxfiller />
+	    <button id="open_theme_folder" text="@.open_theme_folder" width="100" />
+          </hbox>
+        </vbox>
+
+        <!-- Extensions -->
+        <vbox id="section_extensions">
+          <view expansive="true" maxsize="true">
+            <listbox id="extensions_list" />
+	  </view>
+          <hbox>
+	    <button id="add_extension" text="@.add_extension" minwidth="60" />
+	    <boxfiller />
+	    <button id="disable_extension" text="@.disable_extension" minwidth="60" />
+	    <button id="uninstall_extension" text="@.uninstall_extension" minwidth="60" />
+	    <button id="open_extension_folder" text="@.open_extension_folder" minwidth="60" />
+          </hbox>
+        </vbox>
+
+        <!-- Experimental -->
+        <vbox id="section_experimental">
+          <separator text="@.user_interface" horizontal="true" />
+          <hbox>
+            <check text="@.new_render_engine"
+                   pref="experimental.new_render_engine" />
+            <link text="(#1671)" url="https://github.com/aseprite/aseprite/issues/1671" />
+          </hbox>
+          <hbox>
+            <check text="@.new_blend"
+                   pref="experimental.new_blend" />
+            <link text="(#1096)" url="https://github.com/aseprite/aseprite/issues/1096" />
+          </hbox>
+          <check id="native_clipboard" text="@.native_clipboard" />
+          <check id="native_file_dialog" text="@.native_file_dialog" />
+	  <hbox id="load_wintab_driver_box">
+            <check id="load_wintab_driver2"
+                   text="@.load_wintab_driver"
+                   tooltip="@.load_wintab_driver_tooltip" />
+            <link text="@.wintab_more_info" url="https://www.aseprite.org/docs/wintab/" />
+          </hbox>
+          <check id="flash_layer" text="@.flash_selected_layer" />
+          <hbox>
+            <label text="@.non_active_layer_opacity" />
+            <slider id="nonactive_layers_opacity" min="0" max="255" width="128" />
+          </hbox>
+        </vbox>
+
+      </panel>
+    </hbox>
+    <separator horizontal="true" />
+    <hbox>
+      <boxfiller />
+      <hbox homogeneous="true">
+        <button text="@.ok" closewindow="true" id="button_ok" magnet="true" width="60" />
+        <button text="@.apply" id="button_apply" />
+        <button text="@.cancel" closewindow="true" />
+      </hbox>
+    </hbox>
+  </vbox>
+  </window>
+</gui>